--- conflicted
+++ resolved
@@ -2,29 +2,20 @@
 # This allows us to create or modify model grids.
 # Use "xesmfTools" to manipulate grid content.
 channels:
+  - pyviz
   - conda-forge
 dependencies:
-<<<<<<< HEAD
-  - panel
+  - cartopy
+  - conda
+  - coverage
+  - dask
   - jupyterlab
   - matplotlib
-  - cartopy
-  - xarray
-  - dask
+  - pandas
+  - panel
+  - pip
   - pyproj
   - pytest
-  - converage
-=======
-  - netcdf4
-  - jupyterlab
-  - matplotlib
+  - xarray
   - xesmf
-  - xgcm
-  - cartopy
-  - panel
-  - jupyterlab
-  - pandas
-  - pyproj
->>>>>>> 11b30ed3
-  - conda
-  - pip+  - xgcm