# Planned work

## Milestones

 - [X] Version 0.1.1
   - [X] Installation and usage tutorials
   - [X] Make library installable via pip or setup.py
<<<<<<< HEAD
   - [ ] Create specific installation instructions
=======
 - [ ] Version 0.2
>>>>>>> 6387aa50
   - [ ] Improve reproducibility of grids produced by the library
   - [ ] Estabish sphinx document generator and link to readthedocs
   - [ ] Creation of all needed files to run a MOM6 simulation
   - [ ] Construct initial bathymetry grid for new grids
   - [ ] Construct initial grid land mask for new grids
 - [ ] Verison 0.x
   - [ ] Sponge data preparation
   - [ ] Subset existing grids and infrastructure
   - [ ] Leverage dask (expecially for binder.org)
   - [ ] Explore the extent problem for lon defined as +0,+360 vs -180,+180
   - [ ] Enhanced grid/plot projection options
   - [ ] Allow import of ROMS grid for conversion to MOM6
   - [ ] Allow export of MOM6 grid to ROMS
   - [ ] Boundery condition support
   - [ ] Grid filling options (flooding)
   - [ ] Grid mask editor
   - [ ] This library is installable via conda

# BUGS
 - [X] app:Remote Files does not save the grid in the specified directory
 - [ ] A nested dictionary will clobber other nested elements instead
       of updating elements.  Recode `setPlotParameters` and
       `setGridParameters` to recursively update dictionary elements.

# TASKS

 - [ ] Sponge data preparation
   - [ ] Current scripts generate u,v fields on h-points; this needs to be changed to C-grid u/v-points instead
 - [ ] general documentation
   - [ ] enable sphinx as the documentation generator
   - [ ] link to readthedocs
 - [ ] grid creation/editor
   - [ ] grid metrics
     - [X] Spherical solution is complete via Niki's ROMS to MOM6 converter
     - [X] Mercator (angle_dx might be 0 as it is lined up along latitude lines; except for tilt?)
     - [X] Polar
   - [ ] make Lambert Conformal Conic Grids; needs testing
     - [ ] LCC cannot take custom lat_1 and lat_2; it generates 
           lat_1 and lat_2 based on grid inputs.
     - [X] Update new lat_1 and lat_2 for application after makeGrid() is run
     - [ ] changing plot parameters lat_1 and lat_2 do not seem to impact the view
   - [ ] make Mercator grids; needs testing
     - [ ] issue a warning if tilt is non-zero - disabled
     - [ ] having tilt may not produce conformal grids
     - [X] Niki's example added; but it may not be correct
     - [ ] Niki might have solved lat lon tilt?
   - [X] make Stereographic grids; needs testing
     - [X] using meters; no tilt; based on code from Raphael
     - [X] using degrees; with tilt; based on code from Niki; may not be correct
   - [ ] grid generation in other projections (tri-polar, etc)
   - [X] on saveGrid() convert lon [+0,+360] to [-180,+180]
     - [ ] Unify code that adjusts lon (robTest:PR#1)
   - [X] Unify ellipse radius (R) constants throughout code
     - [X] Gridutils initializes with proj GRS80
     - [X] Allow user control
 - [ ] grid mask editor (land, etc)
<<<<<<< HEAD
 - [ ] integration of data sources
   - [ ] xesmf regridder for bathymetry sources
   - [ ] option to create land_mask fraction
   - [ ] option to use source grid as a supergrid for coarsening
 - [ ] integration of bathymetric sources and apply to grids
   - [ ] https://github.com/nikizadehgfdl/ocean\_model\_topog\_generator
   - [ ] fix native zero band columns in partitions
   - [ ] flexible partitioning
   - [ ] implement current hack as --fix-by-overlap-qh-grid-shift
 - [X] add nbserverproxy/xgcm to conda software stacks; copied to binder environment.yml
 - [ ] improve reproducibility
   - [ ] include a dump of conda environment in the grid file (nc)
   - [ ] if conda environment does not exist, do some other snooping
   - [X] add sha256 to grid elements
 - [ ] Add option to use numpypi package (Alistair) as a configurable option in gridtools
 - [X] turn numpypi into a loadable package via pip
=======
     - [ ] leverage MOM_shared_initialization.F90:apply_topography_edits_from_file()
 - [ ] integration of bathymetric sources and apply to grids
   - [ ] https://github.com/nikizadehgfdl/ocean_model_topog_generator
   - [ ] xesmf regridder
   - [ ] If masks are updated, allow for updates to exchange grids
 - [X] add nbserverproxy/xgcm to conda software stacks; copied to binder environment.yml
 - [ ] include a dump of conda environment in the grid file (nc)
 - [ ] Add option to use Alistair's numpypi package as a configurable option in gridtools
>>>>>>> 6387aa50
 - [X] add datashader and numpypi from github sources; see postBuild script
   - [ ] implement and document in application
   - [ ] implement and document for programming use
 - [ ] on load of a grid
   - [ ] calculate R
   - [ ] calculate tilt (may not be possible)
   - [ ] update any tool metadata that is appropriate for that grid
   - [ ] parse and utilize any available proj string; must be a global or variable attribute
 - [ ] Using xesmf regridder and other tools to create bathymetry and other forcing and boundary files
 - [ ] Develop a field "flood" routine similar to pyroms
 - [ ] Perform checks for ensureEvenI and ensureEvenJ everywhere.  This applies only to the grid not
       the supergrid.

# TODO

 - [ ] Plotting
   - [X] Grid
   - [X] Gridboxes
   - [ ] Supergrid
 - [ ] Add "Refresh Plot" buttons to other Plot tabs or figure out how to squeeze a single plot button into the layout
 - [ ] Do we have to declare everything in __init__ first or can be push all that to respective reset/clear functions?
 - [ ] refactor messaging/logging out of GridUtils into its own package so we can import printMsg/debugMsg as standalone calls
 - [X] refactor refineS and refineR options as Niki had them defined
 - [X] makeGrid assumes working in degrees
 - [X] Allow library to work in degree or meters
 - [X] Pass back an error graphic instead of None for figures that do not render
 - [ ] Add a formal logging/message mechanism.
   - [X] Allow display of important messages and warnings in panel application: widget=TextAreaInput
   - [X] Create options in application and other tools for user configuration of logging and output.
   - [X] Create a message buffer/system for information.
   - [ ] Create a separate app to watch a log file? https://discourse.holoviz.org/t/scrollable-log-text-viewer/317
   - [ ] log github revision used by mybinder.org instances
 - [ ] For now, the gridParameters are always in reference to a center point in a grid
   in the future, one may fix a side or point of the grid and grow out from that point
   instead of the center.
 - [ ] application
   - [ ] enable user configurable plot and widget sizes (hardcoded in __init__)
   - [ ] enable user to change ellipsoid, R, x_0 and y_0 grid and plot parameters
   - [ ] plotting: adjust satellite_height, for now it is fixed to the default
   - [ ] title is misleading; it should show the projections in use if different
 - [ ] Develop a GridUtils() function
   - [ ] Run `proj -le` and return the names or display the details
   - [ ] Populates the ellps field for the application
 - [ ] x_0 and y_0 are hard coded to be zero offsets.  The user can modify these values.
 - [ ] Deploy use of self.gridMade (robTest:PR#1)
   - [ ] After success in makeGrid()
   - [ ] Successful load of grid from a file
   - [ ] Reset appropriately when clearGrid() is called
 - [ ] More contemplation of longitude range with respect 0, +/-180, 360.
   - [ ] How does this library respond for grids draped over 0 degree longitude vs +/-180 degrees longitude
 - [ ] numpypi
   - [ ] a test fails in test_trunc.py
 - [ ] Add testing harnesses.
   - [X] pytest: This will allow testing of core code via command line and iterative methods.
   - [ ] pytest: Setup some simple projection tests: IBCAO, ....
   - [ ] pytest: Refactor numpypi into structured tests under pytest
   - [ ] pytest: allow certain tests to fail if a module is not available (issue warnings instead)
   - [ ] selenium: Testing interactive methods may be harder.

# WISH

<<<<<<< HEAD
 - [ ] app:Save remote files; additional sanity checks
 - [ ] app:Add an activity spinner to indicate the notebook is busy
=======
 - [ ] Redo conda export filenames to include platform.
 - [ ] Add an activity spinner to indicate the notebook is busy
>>>>>>> 6387aa50
 - [ ] Compute angle_dy for testing of grid conformality.  Theoretically, we can do this check for all grid
       and supergrid cells.
 - [ ] tripolar grids: use FRE-NCtools via cython?
 - [ ] Bring in code that converts ROMS grids to MOM6 grids
   - [ ] Allow conversion of MOM6 grids to ROMS grids
 - [ ] grid reading and plot parameter defaults should be dynamic with grid type declaration and potentially
       split out into separate library modules? lib/gridTools/grids/{MOM6,ROMS,WRF}
 - [ ] Place additional metadata into MOM6 grid files
   - [X] Grid parameters
   - [X] Software stack, git information
   - [ ] Alternate version/software capture if conda and/or git is not available
   - [X] Added proj string to netCDF file
   - [ ] Tri polar grid description
 - [ ] Work with generic non-mapping reference systems for use with some of the sample MOM6 problems
 - [ ] Refactor any grid math into a gridmath library.  Any grid computation that can stand on its own
       should be moved into a separate gridmath library.
 - [ ] gridtools::makeGrid() will need a refactor to work with other grid types
 - [ ] write out all MOM6 ancillary files when writing a grid
 - [ ] refactor expansion/clipping of grid points when fitting grid
 - [ ] Add a notebook or two that demonstrates some of the esoteric API
       features of the library: help, debugging, etc.
 - [ ] Dask optimizations
   - [ ] creating the native IBCAO grid is too big for mybinder.org
 - [ ] Subset any grid for running with MOM6
   - [ ] https://github.com/ESMG/regionalMOM6_notebooks/tree/master/creating_obc_input_files
   - [ ] May be especially useful for debugging situations; Arctic6
 - [ ] Allow gridtools to be used without xesmf and xgcm; enable module detection for available capabilities
 - [ ] Update setup.py and other files with package dependencies
   - Create a configuration script that would perform autosetup of gridtools library
 - [ ] Pull in BC and forcing fields from various sources
   - [ ] Delta method: "We extract 20-30 years of a future projection from several models, build an average of each forcing variable which we superpose on modern day climate.  It’s the so-called delta method.  It debiases climate projections relative to modern day (reanalysis constrained) dynamics, but adds the climate change signal on top of it (as a secular change/delta)."
   - [ ] CMIP/ESM
     - [ ] Browser catalog: https://esgf-node.llnl.gov/search/cmip6/
     - [ ] Programmatic access: https://github.com/intake/intake-esm
     - [ ] http://gallery.pangeo.io/repos/pangeo-gallery/cmip6/
     - [ ] https://github.com/aradhakrishnanGFDL/gfdl-aws-analysis/tree/master/examples
     - [ ] https://github.com/aradhakrishnanGFDL/gfdl-aws-analysis/tree/master/esm-collection-spec-examples
     - [ ] https://github.com/MackenzieBlanusa/OHC_CMIP6
     - [ ] https://github.com/xarray-contrib/cf-xarray
     - [ ] https://github.com/jbusecke/cmip6_preprocessing
 - [ ] triton node issue: python netCDF4 large file reading seems to hang nodes<|MERGE_RESOLUTION|>--- conflicted
+++ resolved
@@ -5,11 +5,8 @@
  - [X] Version 0.1.1
    - [X] Installation and usage tutorials
    - [X] Make library installable via pip or setup.py
-<<<<<<< HEAD
-   - [ ] Create specific installation instructions
-=======
+   - [X] Create specific installation instructions
  - [ ] Version 0.2
->>>>>>> 6387aa50
    - [ ] Improve reproducibility of grids produced by the library
    - [ ] Estabish sphinx document generator and link to readthedocs
    - [ ] Creation of all needed files to run a MOM6 simulation
@@ -66,7 +63,6 @@
      - [X] Gridutils initializes with proj GRS80
      - [X] Allow user control
  - [ ] grid mask editor (land, etc)
-<<<<<<< HEAD
  - [ ] integration of data sources
    - [ ] xesmf regridder for bathymetry sources
    - [ ] option to create land_mask fraction
@@ -83,16 +79,6 @@
    - [X] add sha256 to grid elements
  - [ ] Add option to use numpypi package (Alistair) as a configurable option in gridtools
  - [X] turn numpypi into a loadable package via pip
-=======
-     - [ ] leverage MOM_shared_initialization.F90:apply_topography_edits_from_file()
- - [ ] integration of bathymetric sources and apply to grids
-   - [ ] https://github.com/nikizadehgfdl/ocean_model_topog_generator
-   - [ ] xesmf regridder
-   - [ ] If masks are updated, allow for updates to exchange grids
- - [X] add nbserverproxy/xgcm to conda software stacks; copied to binder environment.yml
- - [ ] include a dump of conda environment in the grid file (nc)
- - [ ] Add option to use Alistair's numpypi package as a configurable option in gridtools
->>>>>>> 6387aa50
  - [X] add datashader and numpypi from github sources; see postBuild script
    - [ ] implement and document in application
    - [ ] implement and document for programming use
@@ -154,13 +140,8 @@
 
 # WISH
 
-<<<<<<< HEAD
  - [ ] app:Save remote files; additional sanity checks
  - [ ] app:Add an activity spinner to indicate the notebook is busy
-=======
- - [ ] Redo conda export filenames to include platform.
- - [ ] Add an activity spinner to indicate the notebook is busy
->>>>>>> 6387aa50
  - [ ] Compute angle_dy for testing of grid conformality.  Theoretically, we can do this check for all grid
        and supergrid cells.
  - [ ] tripolar grids: use FRE-NCtools via cython?
